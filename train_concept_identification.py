import os
from typing import Dict
import time
from copy import deepcopy

from absl import app
from absl import flags
import torch
import torch.nn as nn
import torch.optim as optim
from torch.utils.data import DataLoader
from torch.nn.functional import pad as torch_pad
from torch.optim import Optimizer
from torch.utils.tensorboard import SummaryWriter
from yacs.config import CfgNode

from data_pipeline.data_reading import get_paths
from data_pipeline.vocab import Vocabs
from data_pipeline.dataset import PAD, EOS, UNK, PAD_IDX
from data_pipeline.dataset import AMRDataset
from config import get_default_config
from models import Seq2seq
from data_pipeline.glove_embeddings import GloVeEmbeddings

FLAGS = flags.FLAGS
flags.DEFINE_string('config',
                    default=None,
                    help=('Config file to overwrite default configs.'))
flags.DEFINE_string('train_subsets',
                    default=None,
                    help=('Train subsets split by comma. Ex: bolt,proxy'))
flags.DEFINE_string('dev_subsets',
                    default=None,
                    help=('Train subsets split by comma. Ex: bolt,proxy'))
flags.DEFINE_integer('batch_size',
                     default=64,
                     short_name='b',
                     help=('Batch size.'))
flags.DEFINE_integer('dev_batch_size',
                     default=64,
                     help=('Dev batch size.'))
flags.DEFINE_integer('no_epochs',
                     short_name='e',
                     default=80,
                     help=('Number of epochs.'))
flags.DEFINE_boolean('use_glove',
                     default=False,
                     help=('Flag which tells whether model should use GloVe Embeddings or not.'))


def compute_loss(criterion, logits, gold_outputs):
    """Computes cross entropy loss.

  Args:
    criterion: Cross entropy loss (with softmax).
    logits: network outputs not passed through activation layer (softmax),
      shape (output seq len, batch size, output no of classes).
    gold_outputs: Gold outputs, shape (output seq len, batch size).

  Returns:
    Loss.
  """
    # Flatten predictions to have only two dimensions,
    # batch size * seq len and no of classes.
    flattened_logits = logits.flatten(start_dim=0, end_dim=1)
    # Flatten gold outputs to have length batch size * seq len.
    flattened_gold_outputs = gold_outputs.flatten()
    loss = criterion(flattened_logits, flattened_gold_outputs)
    return loss


def compute_fScore(gold_outputs,
                   predicted_outputs,
                   extended_vocab):
    """Computes f_score, precision, recall.

  Args:
    gold_outputs: Gold outputs, shape (output seq len, batch size)
    predicted_outputs: Predicted outputs, shape (output seq len, batch size)
    vocabs: Vocabs object
  Returns:
    f_score
  """

    eos_index = list(extended_vocab.keys()).index(EOS)
    concepts_as_list_predicted, concepts_as_list_gold = tensor_to_list(gold_outputs, predicted_outputs, eos_index,
                                                                       extended_vocab)

    f_score = 0
    batch_size = len(concepts_as_list_gold)
    for i in range(batch_size):
        f_score_sentence = compute_sequence_fscore(concepts_as_list_gold[i], concepts_as_list_predicted[i])
        f_score += f_score_sentence

    f_score = f_score / batch_size
    return f_score


def compute_sequence_fscore(gold_sequence, predicted_sequence):
    if len(predicted_sequence) == 0:
        return 0

    true_positive = len(set(gold_sequence) & set(predicted_sequence))
    false_positive = len(set(predicted_sequence).difference(set(gold_sequence)))
    false_negative = len(set(gold_sequence).difference(set(predicted_sequence)))

    precision = true_positive / (true_positive + false_positive)
    recall = true_positive / (true_positive + false_negative)
    f_score = 0

    if precision + recall != 0:
        f_score = 2 * (precision * recall) / (precision + recall)
    return f_score

def tensor_to_list(gold_outputs,
                   predicted_outputs,
                   eos_index,
                   extended_vocab):
    # Extract padding from original outputs
    gold_list_no_padding = extract_padding(gold_outputs, eos_index)
    predicted_list_no_padding = extract_padding(predicted_outputs, eos_index)

    # Remove UNK from the sequence
    # TODO store the gold data before numericalization and use it here
    concepts_as_list_gold = indices_to_words(gold_list_no_padding, extended_vocab)
    concepts_as_list_predicted = indices_to_words(predicted_list_no_padding, extended_vocab)

    return concepts_as_list_predicted, concepts_as_list_gold


def extract_padding(outputs, eos_index):
    list_with_padding = []
    list_no_padding = []

    # Transpose the tensors, transform them in lists and remove the root
    for sentence in torch.transpose(outputs, 0, 1):
        list_with_padding.append(sentence.tolist()[1:])

    # Remove the padding -> stop at EOS, for both gold and predicted concepts
    for sentence in list_with_padding:
        sentence_no_padding = []
        for word in sentence:
            if int(word) == eos_index:
                break
            else:
                sentence_no_padding.append(word)
        list_no_padding.append(sentence_no_padding)
    return list_no_padding


def indices_to_words(outputs_no_padding,
                     extended_vocab):
    # TODO put config and use concept_vocab if not pointer generator
    ids_to_concepts_list = list(extended_vocab.keys())
    concepts_as_list = []
    for sentence in outputs_no_padding:
        concepts = []
        for id in sentence:
            if ids_to_concepts_list[int(id)] != UNK:
                concepts.append(ids_to_concepts_list[int(id)])
        concepts_as_list.append(concepts)
    return concepts_as_list


def eval_step(model: nn.Module,
              criterion: nn.Module,
              max_out_len: int,
              vocabs: Vocabs,
              batch: Dict[str, torch.tensor],
              config: CfgNode, device):

    inputs = batch['sentence']
    inputs_lengths = batch['sentence_lengts']
    gold_outputs = batch['concepts']

    if config.USE_POINTER_GENERATION:
        unnumericalized_inputs = batch['initial_sentence']
        unnumericalized_concepts = batch['concepts_string']
        # compute extended vocab
        extended_vocab = deepcopy(vocabs.shared_vocab)

        # compute extended vocabulary size
        extended_vocab_size = len(extended_vocab.items())

        # add in the extended vocabulary the words from the initial input
        for sentence in unnumericalized_inputs:
            for token in sentence:
                if token not in extended_vocab.keys():
                    extended_vocab[token] = extended_vocab_size
                    extended_vocab_size += 1

        indices = [[extended_vocab[t] for t in sentence] for sentence in unnumericalized_inputs]

        # numericalized_output
        gold_outputs = torch.transpose(torch.as_tensor([[extended_vocab[word]
                                                         if word in extended_vocab.keys()
                                                         else extended_vocab[UNK] for word in sentence]
                                                        for sentence in unnumericalized_concepts]),0,1).to(device)

        logits, predictions = model(inputs, inputs_lengths,
                                extended_vocab_size, torch.as_tensor(indices),
                                max_out_length=max_out_len)
        f_score = compute_fScore(gold_outputs, predictions, extended_vocab)
    else:
        logits, predictions = model(inputs, inputs_lengths,
                                    max_out_length=max_out_len)

        f_score = compute_fScore(gold_outputs, predictions, vocabs.shared_vocab)

    gold_output_len = gold_outputs.shape[0]
    padded_gold_outputs = torch_pad(
        gold_outputs, (0, 0, 0, max_out_len - gold_output_len))
    loss = compute_loss(criterion, logits, padded_gold_outputs)
    return f_score, loss


def evaluate_model(model: nn.Module,
                   criterion: nn.Module,
                   max_out_len: int,
                   vocabs: Vocabs,
                   data_loader: DataLoader,
                   config: CfgNode,
                   device):
    model.eval()
    with torch.no_grad():
        epoch_f_score = 0
        epoch_loss = 0
        no_batches = 0
        for batch in data_loader:
            f_score_epoch, loss = eval_step(model, criterion, max_out_len, vocabs, batch, config, device)
            epoch_f_score += f_score_epoch
            epoch_loss += loss
            no_batches += 1
        epoch_f_score = epoch_f_score / no_batches
        epoch_loss = epoch_loss / no_batches
        return epoch_f_score, epoch_loss


def train_step(model: nn.Module,
               criterion: nn.Module,
               optimizer: Optimizer,
               batch: Dict[str, torch.Tensor],
               vocabs: Vocabs,
               config: CfgNode):

    inputs = batch['sentence']
    inputs_lengths = batch['sentence_lengts']
    gold_outputs = batch['concepts']

    if config.USE_POINTER_GENERATION:
        # initial sentence (un-numericalized)
        unnumericalized_inputs = batch['initial_sentence']
        # compute indices
        indices = [[vocabs.shared_vocab[t] for t in sentence] for sentence in unnumericalized_inputs]

    optimizer.zero_grad()
    if config.USE_POINTER_GENERATION:
        logits, predictions = model(inputs, inputs_lengths,
                                    vocabs.shared_vocab_size, torch.as_tensor(indices),
                                    gold_outputs)
    else:
        logits, predictions = model(inputs, inputs_lengths,
                                    gold_outputs)

    f_score = compute_fScore(gold_outputs, predictions, vocabs.shared_vocab)
    loss = compute_loss(criterion, logits, gold_outputs)
    loss.backward()
    optimizer.step()
    return loss, f_score


def train_model(model: nn.Module,
                criterion: nn.Module,
                optimizer: Optimizer,
                no_epochs: int,
                max_out_len: int,
                vocabs: Vocabs,
                train_data_loader: DataLoader,
                dev_data_loader: DataLoader,
                train_writer: SummaryWriter,
                eval_writer: SummaryWriter,
                config: CfgNode,
                device):
    model.train()
    for epoch in range(no_epochs):
        start_time = time.time()
        i = 0
        epoch_loss = 0
        no_batches = 0
        batch_f_score_train = 0
        for batch in train_data_loader:
            batch_loss, f_score_train = train_step(model, criterion, optimizer, batch, vocabs, config)
            batch_f_score_train += f_score_train
            epoch_loss += batch_loss
            no_batches += 1
        epoch_loss = epoch_loss / no_batches
        batch_f_score_train = batch_f_score_train / no_batches
        fscore, dev_loss = evaluate_model(
            model, criterion, max_out_len, vocabs, dev_data_loader, config, device)
        model.train()
        end_time = time.time()
        time_passed = end_time - start_time
        print('Epoch {} (took {:.2f} seconds)'.format(epoch + 1, time_passed))
        print('Train loss: {}, dev loss: {}, f_score_train: {}, f-score: {}'.format(epoch_loss, dev_loss,
                                                                                    batch_f_score_train, fscore))
        train_writer.add_scalar('loss', epoch_loss, epoch)
        eval_writer.add_scalar('loss', dev_loss, epoch)
        eval_writer.add_scalar('f-score', fscore, epoch)
        train_writer.add_scalar('f-score', batch_f_score_train, epoch)


def main(_):
    # TODO: move to new file.
    device = torch.device("cuda" if torch.cuda.is_available() else "cpu")
    print('Training on device', device)

    # Construct config object.
    cfg = get_default_config()
    if FLAGS.config:
        config_file_name = FLAGS.config
        config_path = os.path.join('configs', config_file_name)
        cfg.merge_from_file(config_path)
        cfg.freeze()

    concept_identification_config = cfg.CONCEPT_IDENTIFICATION.LSTM_BASED

    if FLAGS.train_subsets is None:
        train_subsets = ['bolt', 'cctv', 'dfa', 'dfb', 'guidelines',
                      'mt09sdl', 'proxy', 'wb', 'xinhua']
<<<<<<< HEAD
    else:
        # Take subsets from flag passed.
        train_subsets = FLAGS.train_subsets.split(',')
    if FLAGS.dev_subsets is None:
        dev_subsets = ['bolt', 'consensus', 'dfa', 'proxy', 'xinhua']
    else:
        # Take subsets from flag passed.
        dev_subsets = FLAGS.dev_subsets.split(',')

    train_paths = get_paths('training', train_subsets)
    dev_paths = get_paths('dev', dev_subsets)

    special_words = ([PAD, EOS, UNK], [PAD, EOS, UNK], [PAD, UNK, None])
    vocabs = Vocabs(train_paths, UNK, special_words, min_frequencies=(1, 1, 1))


    if concept_identification_config.USE_POINTER_GENERATION:
        use_shared = True
        input_vocab_size = vocabs.shared_vocab_size
        output_vocab_size =  vocabs.shared_vocab_size
    else:
        use_shared = False
        input_vocab_size = vocabs.token_vocab_size
        output_vocab_size = vocabs.concept_vocab_size

    train_dataset = AMRDataset(
        train_paths, vocabs, device, seq2seq_setting=True, ordered=True, use_shared=use_shared)
    dev_dataset = AMRDataset(
        dev_paths, vocabs, device, seq2seq_setting=True, ordered=True, use_shared=use_shared)
    max_out_len = train_dataset.max_concepts_length

    train_data_loader = DataLoader(
        train_dataset, batch_size=FLAGS.batch_size,
        collate_fn=train_dataset.collate_fn)
    dev_data_loader = DataLoader(
        dev_dataset, batch_size=FLAGS.dev_batch_size,
        collate_fn=dev_dataset.collate_fn)

    model = Seq2seq(
        input_vocab_size,
        output_vocab_size,
        concept_identification_config,
        device=device).to(device)
    optimizer = optim.Adam(model.parameters())
    criterion = nn.CrossEntropyLoss(ignore_index=PAD_IDX)

    # Use --logdir temp/heads_selection for tensorboard dev upload
    tensorboard_dir = 'temp/concept_identification'
    if not os.path.exists(tensorboard_dir):
        os.makedirs(tensorboard_dir)
    train_writer = SummaryWriter(tensorboard_dir + "/train")
    eval_writer = SummaryWriter(tensorboard_dir + "/eval")
    train_model(
        model, criterion, optimizer, FLAGS.no_epochs,
        max_out_len, vocabs,
        train_data_loader, dev_data_loader,
        train_writer, eval_writer, concept_identification_config, device)
    train_writer.close()
    eval_writer.close()
=======
  else:
    # Take subsets from flag passed.
    train_subsets = FLAGS.train_subsets.split(',')
  if FLAGS.dev_subsets is None:
    dev_subsets = ['bolt', 'consensus', 'dfa', 'proxy', 'xinhua']
  else:
    # Take subsets from flag passed.
    dev_subsets = FLAGS.dev_subsets.split(',')

  train_paths = get_paths('training', train_subsets)
  dev_paths = get_paths('dev', dev_subsets)

  # Construct config object.
  cfg = get_default_config()

  special_words = ([PAD, EOS, UNK], [PAD, EOS, UNK], [PAD, UNK, None])
  vocabs = Vocabs(train_paths, UNK, special_words, min_frequencies=(1, 1, 1))
  glove_embeddings = GloVeEmbeddings(cfg.CONCEPT_IDENTIFICATION.LSTM_BASED, UNK, [PAD, EOS, UNK]) \
    if FLAGS.use_glove else None
  train_dataset = AMRDataset(
    train_paths, vocabs, device, seq2seq_setting=True, ordered=True, glove=glove_embeddings)
  dev_dataset = AMRDataset(
    dev_paths, vocabs, device, seq2seq_setting=True, ordered=True, glove=glove_embeddings)
  max_out_len = train_dataset.max_concepts_length

  train_data_loader = DataLoader(
    train_dataset, batch_size=FLAGS.batch_size,
    collate_fn=train_dataset.collate_fn)
  dev_data_loader = DataLoader(
    dev_dataset, batch_size=FLAGS.dev_batch_size,
    collate_fn=dev_dataset.collate_fn)

  if FLAGS.config:
    config_file_name = FLAGS.config
    config_path = os.path.join('configs', config_file_name)
    cfg.merge_from_file(config_path)
    cfg.freeze()

  model = Seq2seq(
    vocabs.token_vocab_size,
    vocabs.concept_vocab_size,
    cfg.CONCEPT_IDENTIFICATION.LSTM_BASED,
    glove_embeddings.embeddings_vocab if FLAGS.use_glove else None,
    device=device).to(device)
  optimizer = optim.Adam(model.parameters())
  criterion = nn.CrossEntropyLoss(ignore_index=PAD_IDX)

  # Use --logdir temp/heads_selection for tensorboard dev upload
  tensorboard_dir = 'temp/concept_identification'
  if not os.path.exists(tensorboard_dir):
      os.makedirs(tensorboard_dir)
  train_writer = SummaryWriter(tensorboard_dir + "/train")
  eval_writer = SummaryWriter(tensorboard_dir + "/eval")
  train_model(
    model, criterion, optimizer, FLAGS.no_epochs,
    max_out_len, vocabs,
    train_data_loader, dev_data_loader,
    train_writer, eval_writer)
  train_writer.close()
  eval_writer.close()
>>>>>>> ef68ad82


if __name__ == "__main__":
    app.run(main)<|MERGE_RESOLUTION|>--- conflicted
+++ resolved
@@ -47,9 +47,8 @@
                      default=False,
                      help=('Flag which tells whether model should use GloVe Embeddings or not.'))
 
-
 def compute_loss(criterion, logits, gold_outputs):
-    """Computes cross entropy loss.
+  """Computes cross entropy loss.
 
   Args:
     criterion: Cross entropy loss (with softmax).
@@ -60,19 +59,19 @@
   Returns:
     Loss.
   """
-    # Flatten predictions to have only two dimensions,
-    # batch size * seq len and no of classes.
-    flattened_logits = logits.flatten(start_dim=0, end_dim=1)
-    # Flatten gold outputs to have length batch size * seq len.
-    flattened_gold_outputs = gold_outputs.flatten()
-    loss = criterion(flattened_logits, flattened_gold_outputs)
-    return loss
+  # Flatten predictions to have only two dimensions,
+  # batch size * seq len and no of classes.
+  flattened_logits = logits.flatten(start_dim=0, end_dim=1)
+  # Flatten gold outputs to have length batch size * seq len.
+  flattened_gold_outputs = gold_outputs.flatten()
+  loss = criterion(flattened_logits, flattened_gold_outputs)
+  return loss
 
 
 def compute_fScore(gold_outputs,
                    predicted_outputs,
-                   extended_vocab):
-    """Computes f_score, precision, recall.
+                   extended_vocab: Vocabs):
+  """Computes f_score, precision, recall.
 
   Args:
     gold_outputs: Gold outputs, shape (output seq len, batch size)
@@ -82,84 +81,85 @@
     f_score
   """
 
-    eos_index = list(extended_vocab.keys()).index(EOS)
-    concepts_as_list_predicted, concepts_as_list_gold = tensor_to_list(gold_outputs, predicted_outputs, eos_index,
+  eos_index= list(extended_vocab.keys()).index(EOS)
+  concepts_as_list_predicted, concepts_as_list_gold = tensor_to_list(gold_outputs, predicted_outputs, eos_index,
                                                                        extended_vocab)
 
-    f_score = 0
-    batch_size = len(concepts_as_list_gold)
-    for i in range(batch_size):
-        f_score_sentence = compute_sequence_fscore(concepts_as_list_gold[i], concepts_as_list_predicted[i])
-        f_score += f_score_sentence
-
-    f_score = f_score / batch_size
-    return f_score
+  f_score = 0
+  batch_size = len(concepts_as_list_gold)
+  for i in range(batch_size):
+      f_score_sentence = compute_sequence_fscore(concepts_as_list_gold[i], concepts_as_list_predicted[i])
+      f_score += f_score_sentence
+
+  f_score = f_score / batch_size
+  return f_score
 
 
 def compute_sequence_fscore(gold_sequence, predicted_sequence):
-    if len(predicted_sequence) == 0:
-        return 0
-
-    true_positive = len(set(gold_sequence) & set(predicted_sequence))
-    false_positive = len(set(predicted_sequence).difference(set(gold_sequence)))
-    false_negative = len(set(gold_sequence).difference(set(predicted_sequence)))
-
-    precision = true_positive / (true_positive + false_positive)
-    recall = true_positive / (true_positive + false_negative)
-    f_score = 0
-
-    if precision + recall != 0:
-        f_score = 2 * (precision * recall) / (precision + recall)
-    return f_score
+  if len(predicted_sequence) == 0:
+     return 0
+
+  true_positive = len(set(gold_sequence) & set(predicted_sequence))
+  false_positive = len(set(predicted_sequence).difference(set(gold_sequence)))
+  false_negative = len(set(gold_sequence).difference(set(predicted_sequence)))
+
+  precision = true_positive / (true_positive + false_positive)
+  recall = true_positive / (true_positive + false_negative)
+  f_score = 0
+
+  if precision + recall != 0:
+    f_score = 2 * (precision * recall) / (precision + recall)
+
+  return f_score
 
 def tensor_to_list(gold_outputs,
                    predicted_outputs,
                    eos_index,
                    extended_vocab):
-    # Extract padding from original outputs
-    gold_list_no_padding = extract_padding(gold_outputs, eos_index)
-    predicted_list_no_padding = extract_padding(predicted_outputs, eos_index)
-
-    # Remove UNK from the sequence
-    # TODO store the gold data before numericalization and use it here
-    concepts_as_list_gold = indices_to_words(gold_list_no_padding, extended_vocab)
-    concepts_as_list_predicted = indices_to_words(predicted_list_no_padding, extended_vocab)
-
-    return concepts_as_list_predicted, concepts_as_list_gold
+  # Extract padding from original outputs
+  gold_list_no_padding = extract_padding(gold_outputs, eos_index)
+  predicted_list_no_padding = extract_padding(predicted_outputs, eos_index)
+
+  # Remove UNK from the sequence
+  # TODO store the gold data before numericalization and use it here
+  concepts_as_list_gold = indices_to_words(gold_list_no_padding, extended_vocab)
+  concepts_as_list_predicted = indices_to_words(predicted_list_no_padding, extended_vocab)
+
+  return concepts_as_list_predicted, concepts_as_list_gold
 
 
 def extract_padding(outputs, eos_index):
-    list_with_padding = []
-    list_no_padding = []
-
-    # Transpose the tensors, transform them in lists and remove the root
-    for sentence in torch.transpose(outputs, 0, 1):
-        list_with_padding.append(sentence.tolist()[1:])
-
-    # Remove the padding -> stop at EOS, for both gold and predicted concepts
-    for sentence in list_with_padding:
-        sentence_no_padding = []
-        for word in sentence:
-            if int(word) == eos_index:
-                break
-            else:
-                sentence_no_padding.append(word)
-        list_no_padding.append(sentence_no_padding)
-    return list_no_padding
+  list_with_padding = []
+  list_no_padding = []
+
+  # Transpose the tensors, transform them in lists and remove the root
+  for sentence in torch.transpose(outputs, 0, 1):
+      list_with_padding.append(sentence.tolist()[1:])
+
+  # Remove the padding -> stop at EOS, for both gold and predicted concepts
+  for sentence in list_with_padding:
+    sentence_no_padding = []
+    for word in sentence:
+      if int(word) == eos_index:
+        break
+      else:
+        sentence_no_padding.append(word)
+    list_no_padding.append(sentence_no_padding)
+  return list_no_padding
 
 
 def indices_to_words(outputs_no_padding,
                      extended_vocab):
-    # TODO put config and use concept_vocab if not pointer generator
-    ids_to_concepts_list = list(extended_vocab.keys())
-    concepts_as_list = []
-    for sentence in outputs_no_padding:
-        concepts = []
-        for id in sentence:
-            if ids_to_concepts_list[int(id)] != UNK:
-                concepts.append(ids_to_concepts_list[int(id)])
-        concepts_as_list.append(concepts)
-    return concepts_as_list
+  # TODO put config and use concept_vocab if not pointer generator
+  ids_to_concepts_list = list(extended_vocab.keys())
+  concepts_as_list = []
+  for sentence in outputs_no_padding:
+      concepts = []
+      for id in sentence:
+          if ids_to_concepts_list[int(id)] != UNK:
+             concepts.append(ids_to_concepts_list[int(id)])
+      concepts_as_list.append(concepts)
+  return concepts_as_list
 
 
 def eval_step(model: nn.Module,
@@ -168,50 +168,49 @@
               vocabs: Vocabs,
               batch: Dict[str, torch.tensor],
               config: CfgNode, device):
-
-    inputs = batch['sentence']
-    inputs_lengths = batch['sentence_lengts']
-    gold_outputs = batch['concepts']
-
-    if config.USE_POINTER_GENERATION:
-        unnumericalized_inputs = batch['initial_sentence']
-        unnumericalized_concepts = batch['concepts_string']
-        # compute extended vocab
-        extended_vocab = deepcopy(vocabs.shared_vocab)
-
-        # compute extended vocabulary size
-        extended_vocab_size = len(extended_vocab.items())
-
-        # add in the extended vocabulary the words from the initial input
-        for sentence in unnumericalized_inputs:
-            for token in sentence:
-                if token not in extended_vocab.keys():
-                    extended_vocab[token] = extended_vocab_size
-                    extended_vocab_size += 1
-
-        indices = [[extended_vocab[t] for t in sentence] for sentence in unnumericalized_inputs]
-
-        # numericalized_output
-        gold_outputs = torch.transpose(torch.as_tensor([[extended_vocab[word]
+  inputs = batch['sentence']
+  inputs_lengths = batch['sentence_lengts']
+  gold_outputs = batch['concepts']
+
+  if config.USE_POINTER_GENERATION:
+     unnumericalized_inputs = batch['initial_sentence']
+     unnumericalized_concepts = batch['concepts_string']
+     # compute extended vocab
+     extended_vocab = deepcopy(vocabs.shared_vocab)
+
+     # compute extended vocabulary size
+     extended_vocab_size = len(extended_vocab.items())
+
+     # add in the extended vocabulary the words from the initial input
+     for sentence in unnumericalized_inputs:
+         for token in sentence:
+             if token not in extended_vocab.keys():
+                extended_vocab[token] = extended_vocab_size
+                extended_vocab_size += 1
+
+     indices = [[extended_vocab[t] for t in sentence] for sentence in unnumericalized_inputs]
+
+     # numericalized_output
+     gold_outputs = torch.transpose(torch.as_tensor([[extended_vocab[word]
                                                          if word in extended_vocab.keys()
                                                          else extended_vocab[UNK] for word in sentence]
                                                         for sentence in unnumericalized_concepts]),0,1).to(device)
 
-        logits, predictions = model(inputs, inputs_lengths,
+     logits, predictions = model(inputs, inputs_lengths,
                                 extended_vocab_size, torch.as_tensor(indices),
                                 max_out_length=max_out_len)
-        f_score = compute_fScore(gold_outputs, predictions, extended_vocab)
-    else:
-        logits, predictions = model(inputs, inputs_lengths,
+     f_score = compute_fScore(gold_outputs, predictions, extended_vocab)
+  else:
+      logits, predictions = model(inputs, inputs_lengths,
                                     max_out_length=max_out_len)
 
-        f_score = compute_fScore(gold_outputs, predictions, vocabs.shared_vocab)
-
-    gold_output_len = gold_outputs.shape[0]
-    padded_gold_outputs = torch_pad(
-        gold_outputs, (0, 0, 0, max_out_len - gold_output_len))
-    loss = compute_loss(criterion, logits, padded_gold_outputs)
-    return f_score, loss
+  f_score = compute_fScore(gold_outputs, predictions, vocabs.shared_vocab)
+
+  gold_output_len = gold_outputs.shape[0]
+  padded_gold_outputs = torch_pad(
+    gold_outputs, (0, 0, 0, max_out_len - gold_output_len))
+  loss = compute_loss(criterion, logits, padded_gold_outputs)
+  return f_score, loss
 
 
 def evaluate_model(model: nn.Module,
@@ -221,19 +220,19 @@
                    data_loader: DataLoader,
                    config: CfgNode,
                    device):
-    model.eval()
-    with torch.no_grad():
-        epoch_f_score = 0
-        epoch_loss = 0
-        no_batches = 0
-        for batch in data_loader:
-            f_score_epoch, loss = eval_step(model, criterion, max_out_len, vocabs, batch, config, device)
-            epoch_f_score += f_score_epoch
-            epoch_loss += loss
-            no_batches += 1
-        epoch_f_score = epoch_f_score / no_batches
-        epoch_loss = epoch_loss / no_batches
-        return epoch_f_score, epoch_loss
+  model.eval()
+  with torch.no_grad():
+    epoch_f_score = 0
+    epoch_loss = 0
+    no_batches = 0
+    for batch in data_loader:
+      f_score_epoch, loss = eval_step(model, criterion, max_out_len, vocabs, batch)
+      epoch_f_score += f_score_epoch
+      epoch_loss += loss
+      no_batches += 1
+    epoch_f_score = epoch_f_score / no_batches
+    epoch_loss = epoch_loss / no_batches
+    return epoch_f_score, epoch_loss
 
 
 def train_step(model: nn.Module,
@@ -242,32 +241,30 @@
                batch: Dict[str, torch.Tensor],
                vocabs: Vocabs,
                config: CfgNode):
-
-    inputs = batch['sentence']
-    inputs_lengths = batch['sentence_lengts']
-    gold_outputs = batch['concepts']
-
-    if config.USE_POINTER_GENERATION:
-        # initial sentence (un-numericalized)
-        unnumericalized_inputs = batch['initial_sentence']
-        # compute indices
-        indices = [[vocabs.shared_vocab[t] for t in sentence] for sentence in unnumericalized_inputs]
-
-    optimizer.zero_grad()
-    if config.USE_POINTER_GENERATION:
-        logits, predictions = model(inputs, inputs_lengths,
+  inputs = batch['sentence']
+  inputs_lengths = batch['sentence_lengts']
+  gold_outputs = batch['concepts']
+
+  if config.USE_POINTER_GENERATION:
+     # initial sentence (un-numericalized)
+     unnumericalized_inputs = batch['initial_sentence']
+     # compute indices
+     indices = [[vocabs.shared_vocab[t] for t in sentence] for sentence in unnumericalized_inputs]
+
+  optimizer.zero_grad()
+  if config.USE_POINTER_GENERATION:
+    logits, predictions = model(inputs, inputs_lengths,
                                     vocabs.shared_vocab_size, torch.as_tensor(indices),
+                                   gold_outputs)
+  else:
+    logits, predictions = model(inputs, inputs_lengths,
                                     gold_outputs)
-    else:
-        logits, predictions = model(inputs, inputs_lengths,
-                                    gold_outputs)
-
-    f_score = compute_fScore(gold_outputs, predictions, vocabs.shared_vocab)
-    loss = compute_loss(criterion, logits, gold_outputs)
-    loss.backward()
-    optimizer.step()
-    return loss, f_score
-
+
+  f_score = compute_fScore(gold_outputs, predictions, vocabs.shared_vocab)
+  loss = compute_loss(criterion, logits, gold_outputs)
+  loss.backward()
+  optimizer.step()
+  return loss, f_score
 
 def train_model(model: nn.Module,
                 criterion: nn.Module,
@@ -281,113 +278,51 @@
                 eval_writer: SummaryWriter,
                 config: CfgNode,
                 device):
+  model.train()
+  for epoch in range(no_epochs):
+    start_time = time.time()
+    i = 0
+    epoch_loss = 0
+    no_batches = 0
+    batch_f_score_train = 0
+    for batch in train_data_loader:
+        batch_loss, f_score_train = train_step(model, criterion, optimizer, batch, vocabs, config)
+        batch_f_score_train += f_score_train
+        epoch_loss += batch_loss
+        no_batches += 1
+    epoch_loss = epoch_loss / no_batches
+    batch_f_score_train = batch_f_score_train / no_batches
+    fscore, dev_loss = evaluate_model(
+       model, criterion, max_out_len, vocabs, dev_data_loader, config, device)
     model.train()
-    for epoch in range(no_epochs):
-        start_time = time.time()
-        i = 0
-        epoch_loss = 0
-        no_batches = 0
-        batch_f_score_train = 0
-        for batch in train_data_loader:
-            batch_loss, f_score_train = train_step(model, criterion, optimizer, batch, vocabs, config)
-            batch_f_score_train += f_score_train
-            epoch_loss += batch_loss
-            no_batches += 1
-        epoch_loss = epoch_loss / no_batches
-        batch_f_score_train = batch_f_score_train / no_batches
-        fscore, dev_loss = evaluate_model(
-            model, criterion, max_out_len, vocabs, dev_data_loader, config, device)
-        model.train()
-        end_time = time.time()
-        time_passed = end_time - start_time
-        print('Epoch {} (took {:.2f} seconds)'.format(epoch + 1, time_passed))
-        print('Train loss: {}, dev loss: {}, f_score_train: {}, f-score: {}'.format(epoch_loss, dev_loss,
-                                                                                    batch_f_score_train, fscore))
-        train_writer.add_scalar('loss', epoch_loss, epoch)
-        eval_writer.add_scalar('loss', dev_loss, epoch)
-        eval_writer.add_scalar('f-score', fscore, epoch)
-        train_writer.add_scalar('f-score', batch_f_score_train, epoch)
-
+    end_time = time.time()
+    time_passed = end_time - start_time
+    print('Epoch {} (took {:.2f} seconds)'.format(epoch + 1, time_passed))
+    print('Train loss: {}, dev loss: {}, f_score_train: {}, f-score: {}'.format(epoch_loss, dev_loss,
+                                                         batch_f_score_train, fscore))
+    train_writer.add_scalar('loss', epoch_loss, epoch)
+    eval_writer.add_scalar('loss', dev_loss, epoch)
+    eval_writer.add_scalar('f-score', fscore, epoch)
+    train_writer.add_scalar('f-score', batch_f_score_train, epoch)
 
 def main(_):
-    # TODO: move to new file.
-    device = torch.device("cuda" if torch.cuda.is_available() else "cpu")
-    print('Training on device', device)
-
-    # Construct config object.
-    cfg = get_default_config()
-    if FLAGS.config:
-        config_file_name = FLAGS.config
-        config_path = os.path.join('configs', config_file_name)
-        cfg.merge_from_file(config_path)
-        cfg.freeze()
-
-    concept_identification_config = cfg.CONCEPT_IDENTIFICATION.LSTM_BASED
-
-    if FLAGS.train_subsets is None:
-        train_subsets = ['bolt', 'cctv', 'dfa', 'dfb', 'guidelines',
+  #TODO: move to new file.
+  device = torch.device("cuda" if torch.cuda.is_available() else "cpu")
+  print('Training on device', device)
+
+  # Construct config object.
+  cfg = get_default_config()
+  if FLAGS.config:
+     config_file_name = FLAGS.config
+     config_path = os.path.join('configs', config_file_name)
+     cfg.merge_from_file(config_path)
+     cfg.freeze()
+
+  concept_identification_config = cfg.CONCEPT_IDENTIFICATION.LSTM_BASED
+
+  if FLAGS.train_subsets is None:
+    train_subsets = ['bolt', 'cctv', 'dfa', 'dfb', 'guidelines',
                       'mt09sdl', 'proxy', 'wb', 'xinhua']
-<<<<<<< HEAD
-    else:
-        # Take subsets from flag passed.
-        train_subsets = FLAGS.train_subsets.split(',')
-    if FLAGS.dev_subsets is None:
-        dev_subsets = ['bolt', 'consensus', 'dfa', 'proxy', 'xinhua']
-    else:
-        # Take subsets from flag passed.
-        dev_subsets = FLAGS.dev_subsets.split(',')
-
-    train_paths = get_paths('training', train_subsets)
-    dev_paths = get_paths('dev', dev_subsets)
-
-    special_words = ([PAD, EOS, UNK], [PAD, EOS, UNK], [PAD, UNK, None])
-    vocabs = Vocabs(train_paths, UNK, special_words, min_frequencies=(1, 1, 1))
-
-
-    if concept_identification_config.USE_POINTER_GENERATION:
-        use_shared = True
-        input_vocab_size = vocabs.shared_vocab_size
-        output_vocab_size =  vocabs.shared_vocab_size
-    else:
-        use_shared = False
-        input_vocab_size = vocabs.token_vocab_size
-        output_vocab_size = vocabs.concept_vocab_size
-
-    train_dataset = AMRDataset(
-        train_paths, vocabs, device, seq2seq_setting=True, ordered=True, use_shared=use_shared)
-    dev_dataset = AMRDataset(
-        dev_paths, vocabs, device, seq2seq_setting=True, ordered=True, use_shared=use_shared)
-    max_out_len = train_dataset.max_concepts_length
-
-    train_data_loader = DataLoader(
-        train_dataset, batch_size=FLAGS.batch_size,
-        collate_fn=train_dataset.collate_fn)
-    dev_data_loader = DataLoader(
-        dev_dataset, batch_size=FLAGS.dev_batch_size,
-        collate_fn=dev_dataset.collate_fn)
-
-    model = Seq2seq(
-        input_vocab_size,
-        output_vocab_size,
-        concept_identification_config,
-        device=device).to(device)
-    optimizer = optim.Adam(model.parameters())
-    criterion = nn.CrossEntropyLoss(ignore_index=PAD_IDX)
-
-    # Use --logdir temp/heads_selection for tensorboard dev upload
-    tensorboard_dir = 'temp/concept_identification'
-    if not os.path.exists(tensorboard_dir):
-        os.makedirs(tensorboard_dir)
-    train_writer = SummaryWriter(tensorboard_dir + "/train")
-    eval_writer = SummaryWriter(tensorboard_dir + "/eval")
-    train_model(
-        model, criterion, optimizer, FLAGS.no_epochs,
-        max_out_len, vocabs,
-        train_data_loader, dev_data_loader,
-        train_writer, eval_writer, concept_identification_config, device)
-    train_writer.close()
-    eval_writer.close()
-=======
   else:
     # Take subsets from flag passed.
     train_subsets = FLAGS.train_subsets.split(',')
@@ -400,17 +335,24 @@
   train_paths = get_paths('training', train_subsets)
   dev_paths = get_paths('dev', dev_subsets)
 
-  # Construct config object.
-  cfg = get_default_config()
-
   special_words = ([PAD, EOS, UNK], [PAD, EOS, UNK], [PAD, UNK, None])
   vocabs = Vocabs(train_paths, UNK, special_words, min_frequencies=(1, 1, 1))
   glove_embeddings = GloVeEmbeddings(cfg.CONCEPT_IDENTIFICATION.LSTM_BASED, UNK, [PAD, EOS, UNK]) \
     if FLAGS.use_glove else None
+
+  if concept_identification_config.USE_POINTER_GENERATION:
+     use_shared = True
+     input_vocab_size = vocabs.shared_vocab_size
+     output_vocab_size =  vocabs.shared_vocab_size
+  else:
+     use_shared = False
+     input_vocab_size = vocabs.token_vocab_size
+     output_vocab_size = vocabs.concept_vocab_size
+
   train_dataset = AMRDataset(
-    train_paths, vocabs, device, seq2seq_setting=True, ordered=True, glove=glove_embeddings)
+    train_paths, vocabs, device, seq2seq_setting=True, ordered=True, use_shared=use_shared)
   dev_dataset = AMRDataset(
-    dev_paths, vocabs, device, seq2seq_setting=True, ordered=True, glove=glove_embeddings)
+    dev_paths, vocabs, device, seq2seq_setting=True, ordered=True, use_shared=use_shared)
   max_out_len = train_dataset.max_concepts_length
 
   train_data_loader = DataLoader(
@@ -420,16 +362,10 @@
     dev_dataset, batch_size=FLAGS.dev_batch_size,
     collate_fn=dev_dataset.collate_fn)
 
-  if FLAGS.config:
-    config_file_name = FLAGS.config
-    config_path = os.path.join('configs', config_file_name)
-    cfg.merge_from_file(config_path)
-    cfg.freeze()
-
   model = Seq2seq(
-    vocabs.token_vocab_size,
-    vocabs.concept_vocab_size,
-    cfg.CONCEPT_IDENTIFICATION.LSTM_BASED,
+    input_vocab_size,
+    output_vocab_size,
+    concept_identification_config,
     glove_embeddings.embeddings_vocab if FLAGS.use_glove else None,
     device=device).to(device)
   optimizer = optim.Adam(model.parameters())
@@ -445,11 +381,10 @@
     model, criterion, optimizer, FLAGS.no_epochs,
     max_out_len, vocabs,
     train_data_loader, dev_data_loader,
-    train_writer, eval_writer)
+    train_writer, eval_writer, concept_identification_config, device)
   train_writer.close()
   eval_writer.close()
->>>>>>> ef68ad82
 
 
 if __name__ == "__main__":
-    app.run(main)+  app.run(main)